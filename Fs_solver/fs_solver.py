--- conflicted
+++ resolved
@@ -384,7 +384,6 @@
 
 
 if __name__ == "__main__":
-<<<<<<< HEAD
     kwargs = {"ylim":[-2,1], "xlim":[-6,12], 
             "xd_in": -3, "xd_out": 10,
 
@@ -406,25 +405,6 @@
             
             "dt": 5e-3,
             "damp":200}
-=======
-    kwargs = {"ylim":[-2,1], "xlim":[-6,12], "V_inf": 10, "g_div": 7, "write":True, 
-            
-            "max_iter_fs":300, "dt": 5e-3,
-
-            "xd_in":-2, "xd_out":10,
-
-            "n_airfoil": 750,
-            "n_fs": 300,
-            "n_bed": 75,
-            "n_in": 30,
-            "n_out": 30,
-            "rtol": 1e-8,
-            "fs_rtol": 1e-3,
-            "max_iter": 50,
-            "a":1, "b":1,
-            "dot_tol": 1e-4,
-            "damp":300}
->>>>>>> c387a9fd
     
     FS = FsSolver("0012", alpha = 5, P=1, kwargs = kwargs)
     FS.solve()

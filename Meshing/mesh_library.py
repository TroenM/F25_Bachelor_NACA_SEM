import numpy as np
import meshio
import matplotlib.pyplot as plt
from matplotlib.collections import PolyCollection
import os

try:
    import gmsh
except:
    print("Could not import gmsh")

try:
    import firedrake as fd
except:
    print("Could not import firedrake")

def add_dummy_geometrical_data(mesh) -> meshio.Mesh:
    
    # Ensure cell_data exists and has 'gmsh:geometrical'
    if "gmsh:geometrical" not in mesh.cell_data:
        mesh.cell_data["gmsh:geometrical"] = {}
    # Assign geometrical tags
    mesh.cell_data["gmsh:geometrical"] = []
    for i in range(len(mesh.cells_dict.keys())):
        mesh.cell_data["gmsh:geometrical"].append(np.zeros(len(mesh.cell_data["gmsh:physical"][i]), dtype=int))  # Default to entity 0
    return mesh


def mesh_gen_uniform_2D_grid(N_rows: int, N_cols: int,gridtype: str) -> meshio.Mesh:
    '''
    Parameters
    ---
    N_rows : int
        Number of rows in the uniform grid
    N_cols : int
        Number of collumns in the uniform grid
    gridtype : str
        The gridtype is "triangle" if you want the grid to be made up of triangles, or "quad" if you want your grid to be made of squares
    '''
    first_list = np.tile(np.linspace(-3,3,N_cols),N_rows)
    second_list = np.repeat(np.linspace(-2,2,N_rows),N_cols)
    points = np.array(((first_list,second_list,np.zeros(N_cols*N_rows)))).T
    if gridtype.lower() == "quad":
        amount_of_squares = (N_cols-1)*(N_rows-1)
        squares = np.zeros((amount_of_squares,4), dtype=int)
        for i in range(N_cols-1):
            for j in range(N_rows-1):
                squares[(N_cols-1)*j+i,:] = [i+j*N_cols, i+1+j*N_cols, i+1+(j+1)*N_cols, i+(j+1)*N_cols]
        
        lines = np.zeros((2*(N_cols-1) + 2*(N_rows-1),2), dtype=int)
        for j in range(2):
            for i in range(N_rows-1):
                lines[i+j*(N_rows-1),:] = np.array([i*N_cols,(i+1)*N_cols]) + j*(N_cols-1)
        for j in range(2):
            for i in range(N_cols-1):
                lines[2*(N_rows-1)+i+j*(N_cols-1),:] = np.array([i,i+1]) + j*(N_cols)*(N_rows-1)
        cells = [("line",lines),(gridtype, squares)]
        mesh = meshio.Mesh(points=points, cells=cells)
        mesh.cell_data["gmsh:physical"] = [
            np.hstack((np.repeat(1,N_rows-1), np.repeat(2,N_rows-1), np.repeat(3,N_cols-1),np.repeat(4,N_cols-1))),
            np.repeat(6,amount_of_squares)
        ]
        mesh = add_dummy_geometrical_data(mesh)
        return mesh
        
    
    elif gridtype.lower() == "triangle":
        amount_of_triangles = (N_cols-1)*(N_rows-1)*2
        triangles = np.zeros((amount_of_triangles,3), dtype=int)
        for i in range(N_cols-1):
            for j in range(N_rows-1):
                triangles[((N_cols-1)*j+i)*2,:] = [i+j*N_cols, i+1+j*N_cols, i+1+(j+1)*N_cols]
                triangles[((N_cols-1)*j+i)*2+1,:] = [i+j*N_cols, i+1+(j+1)*N_cols, i+(j+1)*N_cols]
        
        lines = np.zeros((2*(N_cols-1) + 2*(N_rows-1),2), dtype=int)
        for j in range(2):
            for i in range(N_rows-1):
                lines[i+j*(N_rows-1),:] = np.array([i*N_cols,(i+1)*N_cols]) + j*(N_cols-1)
        for j in range(2):
            for i in range(N_cols-1):
                lines[2*(N_rows-1)+i+j*(N_cols-1),:] = np.array([i,i+1]) + j*(N_cols)*(N_rows-1)
        cells = [("line",lines), (gridtype, triangles)]
        mesh = meshio.Mesh(points=points, cells=cells)
        mesh.cell_data["gmsh:physical"] = [
            np.hstack((np.repeat(1,N_rows-1), np.repeat(2,N_rows-1), np.repeat(3,N_cols-1),np.repeat(4,N_cols-1))),
            np.repeat(6,amount_of_triangles)
        ]
        mesh = add_dummy_geometrical_data(mesh)
        return mesh
    else:
        raise ValueError("That is not a valid gridtype, it should either be triangle or quad")


def plot_mesh(mesh: meshio.Mesh,xlim : list = [-3,3], ylim : list = [-2,2], legend : bool=False, dpi=300) -> None:
    # Extract points and cells
    points = mesh.points[:, :2]  # Only take x, y for 2D
    cell_dict = mesh.cells_dict.keys()

    # Calculating x and y max and min
    x_min = np.min(points[:,0])
    x_max = np.max(points[:,0])
    xrange = x_max - x_min
    y_min = np.min(points[:,1])
    y_max = np.max(points[:,1])

    # setting legends, colors and linewidth
    BC_dict = {"in":1, "out":2, "deck":3, "fs":4, "naca":5}
    BC_colors = {"in":"darkgreen", "out":"darkred", "deck":"darkblue", "fs":"yellow", "naca":"red"}
    linew = 1.5

    # setting color and size for points
    point_color = "black"
    point_size = 1

    # Set y and x lim
    yrange = y_max - y_min
    margin = 0.03
    if xlim == [-3,3]:
        xlim = [x_min-margin*xrange, x_max+margin*xrange]
    if ylim == [-2,2]:
        ylim = [y_min-margin*yrange, y_max+margin*yrange]
    xrange = xlim[1] - xlim[0]
    yrange = ylim[1] - ylim[0]
    ranges = np.array([xrange,yrange])
    a = 20/xrange ; b = 20/yrange
    ranges *= min(a,b)
    fig, ax = plt.subplots(figsize=ranges, dpi=dpi)
    
    for celltype in cell_dict:
        if celltype in ["quad","triangle", "polygon"]:
            cells = mesh.cells_dict[celltype]  # Extract cells
            # Extract actual coordinates for plotting
            if len(cells.shape) > 1:
                cell_coords = [[points[point] for point in cell] for cell in cells]
                pc = PolyCollection(cell_coords, edgecolor="black", facecolor="lightblue", alpha=0.5)
            elif len(cells.shape) == 1:
                cell_coords = [[points[point] for point in cells]]
                pc = PolyCollection(cell_coords, edgecolor="black", facecolor="lightblue", alpha=0.5)
        if celltype == "line":
            lines = mesh.cells_dict[celltype]
            line_clasifications = mesh.cell_data_dict["gmsh:physical"]["line"]
            in_lines = lines[np.where(line_clasifications == BC_dict["in"])[0]]
            out_lines = lines[np.where(line_clasifications == BC_dict["out"])[0]]
            deck_lines = lines[np.where(line_clasifications == BC_dict["deck"])[0]]
            fs_lines = lines[np.where(line_clasifications == BC_dict["fs"])[0]]
            naca_lines = lines[np.where(line_clasifications == BC_dict["naca"])[0]]
            for i in range(len(in_lines)):
                line = points[in_lines[i], :]
                x_vals = line[:,0]
                y_vals = line[:,1]
                if i == 0:
                    ax.plot(x_vals,y_vals, linewidth = linew, color=BC_colors["in"], label=f"{BC_dict["in"]}")
                else:
                    ax.plot(x_vals,y_vals, linewidth = linew, color=BC_colors["in"])
            for i in range(len(out_lines)):
                line = points[out_lines[i], :]
                x_vals = line[:,0]
                y_vals = line[:,1]
                if i == 0:
                    ax.plot(x_vals,y_vals, linewidth = linew, color=BC_colors["out"], label=f"{BC_dict["out"]}")
                else:
                    ax.plot(x_vals,y_vals, linewidth = linew, color=BC_colors["out"])
            for i in range(len(deck_lines)):
                line = points[deck_lines[i], :]
                x_vals = line[:,0]
                y_vals = line[:,1]
                if i == 0:
                    ax.plot(x_vals,y_vals, linewidth = linew, color=BC_colors["deck"], label=f"{BC_dict["deck"]}")
                else:
                    ax.plot(x_vals,y_vals, linewidth = linew, color=BC_colors["deck"])
            for i in range(len(fs_lines)):
                line = points[fs_lines[i], :]
                x_vals = line[:,0]
                y_vals = line[:,1]
                if i == 0:
                    ax.plot(x_vals,y_vals, linewidth = linew, color=BC_colors["fs"], label=f"{BC_dict["fs"]}")
                else:
                    ax.plot(x_vals,y_vals, linewidth = linew, color=BC_colors["fs"])
            for i in range(len(naca_lines)):
                line = points[naca_lines[i], :]
                x_vals = line[:,0]
                y_vals = line[:,1]
                if i == 0:
                    ax.plot(x_vals,y_vals, linewidth = linew, color=BC_colors["naca"], label=f"{BC_dict["naca"]}")
                else:
                    ax.plot(x_vals,y_vals, linewidth = linew, color=BC_colors["naca"])
    

    
    ax.add_collection(pc)
    ax.scatter(points[:, 0], points[:, 1], color=point_color, s=point_size)  # Plot nodes
    ax.set_xlim(xlim[0], xlim[1])
    ax.set_ylim(ylim[0], ylim[1])
    if legend:
        ax.legend()
    
    plt.xlabel("X")
    plt.ylabel("Y")
    plt.title("2D Mesh Visualization")
    plt.show()
    return None



def shift_surface(mesh : meshio.Mesh, func_before : callable, func_after : callable) -> meshio.Mesh:
    line_clasifications = mesh.cell_data_dict["gmsh:physical"]["line"]
    airfoil_lines = mesh.cells_dict["line"][np.where(line_clasifications == 5)[0]]
    airfoil_points = np.unique(airfoil_lines)

    
    point = mesh.points.copy()
    func_before = np.vectorize(func_before)
    func_after = np.vectorize(func_after)
    airfoil_values = point[airfoil_points]

    # Mask all points above airfoil
    point_mask = np.where((point[:,1] > np.max(airfoil_values[:,1])))
    min_point_val = np.min(point[point_mask,1])
    
    point[point_mask,1] -= min_point_val
    point[point_mask,1] = point[point_mask,1] * (func_after(point[point_mask,0]) /  func_before(point[point_mask,0]))
    point[point_mask,1] += min_point_val

    copy_mesh = mesh.copy()
    copy_mesh.points = point
    return copy_mesh


def naca_4digit(string : str, n : int) -> np.ndarray:
    """
    Returns the airfoil camber line and thickness distribution.
    Parameters
    ----------
    string : str
        A string consisting of 4 integers like "0012". This is the "name" of the airfoil
    n : int
        The number of points you want to modulate the airfoil with
    """
    if len(string) != 4:
        raise IndexError("The string needs to have the length 4")
    m = int(string[0])/100
    p = int(string[1])/10 if string[1] != "0" else 0.1
    t = int(string[2] + string[3])/100
    beta = np.linspace(0,np.pi,(n//2)+1)
    x = (1-np.cos(beta))/2
    yt = 5 * t * (0.2969 * np.sqrt(x) - 0.1260 * x - 0.3516 * x**2 + 0.2843 * x**3 - 0.1015 * x**4)
    yc = np.where(x < p, m/p**2 * (2*p*x - x**2), m/(1-p)**2 * ((1-2*p) + 2*p*x - x**2))
    lower = np.hstack((x.reshape(-1,1), (yc - yt).reshape(-1,1)))[::-1]
    if (n//2)*2 != n:
        upper = ((np.hstack((x.reshape(-1,1), (yc + yt).reshape(-1,1)))))[1:]
    else:
        beta = np.linspace(0,np.pi,(n//2))
        x = (1-np.cos(beta))/2
        yt = 5 * t * (0.2969 * np.sqrt(x) - 0.1260 * x - 0.3516 * x**2 + 0.2843 * x**3 - 0.1015 * x**4)
        yc = np.where(x < p, m/p**2 * (2*p*x - x**2), m/(1-p)**2 * ((1-2*p) + 2*p*x - x**2))
        upper = ((np.hstack((x.reshape(-1,1), (yc + yt).reshape(-1,1)))))[1:]
    points = np.vstack((lower, upper))
<<<<<<< HEAD
    points[0] = np.array([1,0])
    return points



def naca_mesh(airfoil: str, alpha: float = 0, xlim: tuple = (-7,13), ylim: tuple = (-2,1), **kwargs):
    """
    
    parameters
    ----------
    airfoil: str
        directory of the airfoil coordinates in txt format
    alpha: float
        angle of attack in degrees
    xlim: tuple
        x limits of the domain
    ylim: tuple
        y limits of the domain
    
    ** kwargs:
        - n_in, n_out, n_bed, n_fs, n_airfoil: int
            Number of points in the inlet, outlet, bed, front step and airfoil
        - prog_in, prog_out, prog_bed, prog_fs: float
            Progression in the inlet, outlet, bed and front step
        - scale: float
            Element scale factor
        - poa: int
            points on airfoil
        
    """

    # ==================== Initializing the model ====================
    gmsh.initialize()

    # Creating domain
    xmin, xmax = xlim
    ymin, ymax = ylim

    scale = kwargs.get('scale', 1.034)
    gmsh.model.geo.addPoint(xmin, ymin, 0, scale, tag=1) # bottom left
    gmsh.model.geo.addPoint(xmin, ymax, 0, scale, tag=2) # top left
    gmsh.model.geo.addPoint(xmax, ymin, 0, scale, tag=3) # bottom right
    gmsh.model.geo.addPoint(xmax, ymax, 0, scale, tag=4) # top right

    inlet = gmsh.model.geo.addLine(1, 2, tag=1)
    outlet = gmsh.model.geo.addLine(3, 4, tag=2)
    bed = gmsh.model.geo.addLine(1, 3, tag=3)
    fs = gmsh.model.geo.addLine(2, 4, tag=4)

    boundary_loop = gmsh.model.geo.addCurveLoop([inlet, fs, -outlet, -bed], tag=1)

    # ==================== Handling the airfoil ====================
    poa = kwargs.get('poa', 200)
    coords = naca_4digit(airfoil, poa)

    # AoA
    alpha = np.deg2rad(alpha)
    rot_matrix = np.array([[np.cos(alpha), -np.sin(alpha)], [np.sin(alpha), np.cos(alpha)]])
    coords = np.dot(coords, rot_matrix)

    points = []
    for idx, coord in enumerate(coords[::len(coords)//poa]):
        points.append(gmsh.model.geo.addPoint(coord[0], coord[1], 0, scale, tag=5+idx))
    
    # Create lines
    lines = []
    for idx in range(len(points)-1):
        line = gmsh.model.geo.addLine(points[idx], points[idx+1], tag = 4+idx + 1)
        lines.append(line)
    
    
    line = gmsh.model.geo.addLine(points[-1], points[0], tag = 4+len(points))
    lines.append(line)
    print(lines, "\n")

    airfoil_line = gmsh.model.geo.addCurveLoop(lines, tag=5)

    # ==================== Creating the surface ====================

    # Create the surface
    gmsh.model.geo.addPlaneSurface([boundary_loop, airfoil_line], tag=1)

    gmsh.model.geo.synchronize()

    # ==================== Physical groups ====================

    # Inlet
    gmsh.model.addPhysicalGroup(1, [inlet], tag=1)
    gmsh.model.setPhysicalName(1, 1, 'inlet')

    # Outlet
    gmsh.model.addPhysicalGroup(1, [outlet], tag=2)
    gmsh.model.setPhysicalName(1, 2, 'outlet')

    # Bed
    gmsh.model.addPhysicalGroup(1, [bed], tag=3)
    gmsh.model.setPhysicalName(1, 3, 'bed')

    # Free surface
    gmsh.model.addPhysicalGroup(1, [fs], tag=4)
    gmsh.model.setPhysicalName(1, 4, 'free_surface')

    # Airfoil
    gmsh.model.addPhysicalGroup(1, lines, tag=5)
    gmsh.model.setPhysicalName(1, 5, 'airfoil')

    # Domain
    gmsh.model.addPhysicalGroup(2, [1], tag=6)
    gmsh.model.setPhysicalName(2, 6, 'domain')
    # ==================== Transfinte curves ====================
    # Inlet
    n_in = kwargs.get('n_in', 10*7)
    prog_in = kwargs.get('prog_in', 0.99)
    gmsh.model.mesh.setTransfiniteCurve(tag = inlet, numNodes=n_in, coef=prog_in)

    # Outlet
    n_out = kwargs.get('n_out', 10*7)
    prog_out = kwargs.get('prog_out', 0.99)
    gmsh.model.mesh.setTransfiniteCurve(tag = outlet, numNodes=n_out, coef=prog_out)

    # Bed
    n_bed = kwargs.get('n_bed', 40*8)
    prog_bed = kwargs.get('prog_bed', 1)
    gmsh.model.mesh.setTransfiniteCurve(tag = bed, numNodes=n_bed, coef=prog_bed)

    # Free surface
    n_fs = kwargs.get('n_fs', 100*5)
    prog_fs = kwargs.get('prog_fs', 1)
    gmsh.model.mesh.setTransfiniteCurve(tag = fs, numNodes=n_fs, coef=prog_fs)

    # Airfoil
    n_airfoil = kwargs.get('n_airfoil', 50*6)
    prog_airfoil = kwargs.get('prog_airfoil', 1)
    for line in lines:
        gmsh.model.mesh.setTransfiniteCurve(tag = line, numNodes=n_airfoil//len(lines), coef=prog_airfoil)

    # ==================== Meshing and writing model ====================
    gmsh.model.mesh.generate(2)

    if kwargs.get('test', False):
        gmsh.fltk.run()

    if kwargs.get("write", False):
        out_name = kwargs.get('o', "naca")
        file_type = kwargs.get("file_type", "msh")
        gmsh.write(out_name + "." + file_type)

    # ==================== Converting to meshio ====================
    gmsh.write("temp.msh")

    mesh = meshio.read("temp.msh")
    os.system("rm temp.msh")
    
    gmsh.finalize()

    return mesh

def meshio_to_fd(mesh: meshio.Mesh) -> fd.Mesh:
    """
    Converts a meshio mesh to a firedrake mesh
    """
    meshio.write("temp.msh", mesh, file_format="gmsh22")
    fd_mesh = fd.Mesh("temp.msh")
    os.system("rm temp.msh")

    return fd_mesh
=======
    return points
>>>>>>> 14656f70
<|MERGE_RESOLUTION|>--- conflicted
+++ resolved
@@ -255,8 +255,6 @@
         yc = np.where(x < p, m/p**2 * (2*p*x - x**2), m/(1-p)**2 * ((1-2*p) + 2*p*x - x**2))
         upper = ((np.hstack((x.reshape(-1,1), (yc + yt).reshape(-1,1)))))[1:]
     points = np.vstack((lower, upper))
-<<<<<<< HEAD
-    points[0] = np.array([1,0])
     return points
 
 
@@ -421,7 +419,4 @@
     fd_mesh = fd.Mesh("temp.msh")
     os.system("rm temp.msh")
 
-    return fd_mesh
-=======
-    return points
->>>>>>> 14656f70
+    return fd_mesh